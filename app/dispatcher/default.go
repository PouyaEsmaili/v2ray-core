// +build !confonly

package dispatcher

//go:generate errorgen

import (
	"context"
	"strings"
	"sync"
	"time"

	"v2ray.com/core"
	"v2ray.com/core/common"
	"v2ray.com/core/common/buf"
	"v2ray.com/core/common/log"
	"v2ray.com/core/common/net"
	"v2ray.com/core/common/log"
	"v2ray.com/core/common/protocol"
	"v2ray.com/core/common/session"
	"v2ray.com/core/features/outbound"
	"v2ray.com/core/features/policy"
	"v2ray.com/core/features/routing"
	"v2ray.com/core/features/stats"
	"v2ray.com/core/transport"
	"v2ray.com/core/transport/pipe"
)

var (
	errSniffingTimeout = newError("timeout on sniffing")
)

type cachedReader struct {
	sync.Mutex
	reader *pipe.Reader
	cache  buf.MultiBuffer
}

func (r *cachedReader) Cache(b *buf.Buffer) {
	mb, _ := r.reader.ReadMultiBufferTimeout(time.Millisecond * 100)
	r.Lock()
	if !mb.IsEmpty() {
		r.cache, _ = buf.MergeMulti(r.cache, mb)
	}
	b.Clear()
	rawBytes := b.Extend(buf.Size)
	n := r.cache.Copy(rawBytes)
	b.Resize(0, int32(n))
	r.Unlock()
}

func (r *cachedReader) readInternal() buf.MultiBuffer {
	r.Lock()
	defer r.Unlock()

	if r.cache != nil && !r.cache.IsEmpty() {
		mb := r.cache
		r.cache = nil
		return mb
	}

	return nil
}

func (r *cachedReader) ReadMultiBuffer() (buf.MultiBuffer, error) {
	mb := r.readInternal()
	if mb != nil {
		return mb, nil
	}

	return r.reader.ReadMultiBuffer()
}

func (r *cachedReader) ReadMultiBufferTimeout(timeout time.Duration) (buf.MultiBuffer, error) {
	mb := r.readInternal()
	if mb != nil {
		return mb, nil
	}

	return r.reader.ReadMultiBufferTimeout(timeout)
}

func (r *cachedReader) Interrupt() {
	r.Lock()
	if r.cache != nil {
		r.cache = buf.ReleaseMulti(r.cache)
	}
	r.Unlock()
	r.reader.Interrupt()
}

// DefaultDispatcher is a default implementation of Dispatcher.
type DefaultDispatcher struct {
	ohm    outbound.Manager
	router routing.Router
	policy policy.Manager
	stats  stats.Manager
}

func init() {
	common.Must(common.RegisterConfig((*Config)(nil), func(ctx context.Context, config interface{}) (interface{}, error) {
		d := new(DefaultDispatcher)
		if err := core.RequireFeatures(ctx, func(om outbound.Manager, router routing.Router, pm policy.Manager, sm stats.Manager) error {
			return d.Init(config.(*Config), om, router, pm, sm)
		}); err != nil {
			return nil, err
		}
		return d, nil
	}))
}

// Init initializes DefaultDispatcher.
func (d *DefaultDispatcher) Init(config *Config, om outbound.Manager, router routing.Router, pm policy.Manager, sm stats.Manager) error {
	d.ohm = om
	d.router = router
	d.policy = pm
	d.stats = sm
	return nil
}

// Type implements common.HasType.
func (*DefaultDispatcher) Type() interface{} {
	return routing.DispatcherType()
}

// Start implements common.Runnable.
func (*DefaultDispatcher) Start() error {
	return nil
}

// Close implements common.Closable.
func (*DefaultDispatcher) Close() error { return nil }

func (d *DefaultDispatcher) getLink(ctx context.Context) (*transport.Link, *transport.Link) {
	opt := pipe.OptionsFromContext(ctx)
	uplinkReader, uplinkWriter := pipe.New(opt...)
	downlinkReader, downlinkWriter := pipe.New(opt...)

	inboundLink := &transport.Link{
		Reader: downlinkReader,
		Writer: uplinkWriter,
	}

	outboundLink := &transport.Link{
		Reader: uplinkReader,
		Writer: downlinkWriter,
	}

	sessionInbound := session.InboundFromContext(ctx)
	var user *protocol.MemoryUser
	if sessionInbound != nil {
		user = sessionInbound.User
	}

	if user != nil && len(user.Email) > 0 {
		p := d.policy.ForLevel(user.Level)
		if p.Stats.UserUplink {
			name := "user>>>" + user.Email + ">>>traffic>>>uplink"
			if c, _ := stats.GetOrRegisterCounter(d.stats, name); c != nil {
				inboundLink.Writer = &SizeStatWriter{
					Counter: c,
					Writer:  inboundLink.Writer,
				}
			}
		}
		if p.Stats.UserDownlink {
			name := "user>>>" + user.Email + ">>>traffic>>>downlink"
			if c, _ := stats.GetOrRegisterCounter(d.stats, name); c != nil {
				outboundLink.Writer = &SizeStatWriter{
					Counter: c,
					Writer:  outboundLink.Writer,
				}
			}
		}
	}

	return inboundLink, outboundLink
}

func shouldOverride(result SniffResult, domainOverride []string) bool {
	for _, p := range domainOverride {
		if strings.HasPrefix(result.Protocol(), p) {
			return true
		}
	}
	return false
}

// Dispatch implements routing.Dispatcher.
func (d *DefaultDispatcher) Dispatch(ctx context.Context, destination net.Destination) (*transport.Link, error) {
	if !destination.IsValid() {
		panic("Dispatcher: Invalid destination.")
	}
	ob := &session.Outbound{
		Target: destination,
	}
	ctx = session.ContextWithOutbound(ctx, ob)

	inbound, outbound := d.getLink(ctx)
	content := session.ContentFromContext(ctx)
	if content == nil {
		content = new(session.Content)
		ctx = session.ContextWithContent(ctx, content)
	}
	sniffingRequest := content.SniffingRequest
	if destination.Network != net.Network_TCP || !sniffingRequest.Enabled {
		go d.routedDispatch(ctx, outbound, destination)
	} else {
		go func() {
			cReader := &cachedReader{
				reader: outbound.Reader.(*pipe.Reader),
			}
			outbound.Reader = cReader
			result, err := sniffer(ctx, cReader)
			if err == nil {
				content.Protocol = result.Protocol()
			}
			if err == nil && shouldOverride(result, sniffingRequest.OverrideDestinationForProtocol) {
				domain := result.Domain()
				newError("sniffed domain: ", domain).WriteToLog(session.ExportIDToError(ctx))
				destination.Address = net.ParseAddress(domain)
				ob.Target = destination
			}
			d.routedDispatch(ctx, outbound, destination)
		}()
	}
	return inbound, nil
}

func sniffer(ctx context.Context, cReader *cachedReader) (SniffResult, error) {
	payload := buf.New()
	defer payload.Release()

	sniffer := NewSniffer()
	totalAttempt := 0
	for {
		select {
		case <-ctx.Done():
			return nil, ctx.Err()
		default:
			totalAttempt++
			if totalAttempt > 2 {
				return nil, errSniffingTimeout
			}

			cReader.Cache(payload)
			if !payload.IsEmpty() {
				result, err := sniffer.Sniff(payload.Bytes())
				if err != common.ErrNoClue {
					return result, err
				}
			}
			if payload.IsFull() {
				return nil, errUnknownContent
			}
		}
	}
}

func (d *DefaultDispatcher) routedDispatch(ctx context.Context, link *transport.Link, destination net.Destination) {
	var handler outbound.Handler
	if d.router != nil {
		if tag, err := d.router.PickRoute(ctx); err == nil {
			if h := d.ohm.GetHandler(tag); h != nil {
				newError("taking detour [", tag, "] for [", destination, "]").WriteToLog(session.ExportIDToError(ctx))
				handler = h
			} else {
				newError("non existing tag: ", tag).AtWarning().WriteToLog(session.ExportIDToError(ctx))
			}
		} else {
			newError("default route for ", destination).WriteToLog(session.ExportIDToError(ctx))
		}
	}

	if handler == nil {
		handler = d.ohm.GetDefaultHandler()
	}

	if handler == nil {
		newError("default outbound handler not exist").WriteToLog(session.ExportIDToError(ctx))
		common.Close(link.Writer)
		common.Interrupt(link.Reader)
		return
	}

	accessMessage := log.AccessMessageFromContext(ctx)
	if accessMessage != nil {
<<<<<<< HEAD
		accessMessage.Detour = "[" + handler.Tag() + "]"
=======
		if len(handler.Tag()) > 0 {
			accessMessage.Detour = handler.Tag()
		} else {
			accessMessage.Detour = ""
		}
>>>>>>> 5e1d8f8e
		log.Record(accessMessage)
	}

	handler.Dispatch(ctx, link)
}<|MERGE_RESOLUTION|>--- conflicted
+++ resolved
@@ -285,15 +285,11 @@
 
 	accessMessage := log.AccessMessageFromContext(ctx)
 	if accessMessage != nil {
-<<<<<<< HEAD
-		accessMessage.Detour = "[" + handler.Tag() + "]"
-=======
 		if len(handler.Tag()) > 0 {
 			accessMessage.Detour = handler.Tag()
 		} else {
 			accessMessage.Detour = ""
 		}
->>>>>>> 5e1d8f8e
 		log.Record(accessMessage)
 	}
 
